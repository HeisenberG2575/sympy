--- conflicted
+++ resolved
@@ -614,7 +614,6 @@
     else:
         return ascii_pics[letter]
 
-<<<<<<< HEAD
 def is_combining(sym):
     """Check whether symbol is a unicode modifier.
 
@@ -630,11 +629,7 @@
                     u'\N{COMBINING ASTERISK ABOVE}') else False
 
 
-def put_accent_in_middle_of_string(string, accent):
-=======
-
 def center_accent(string, accent):
->>>>>>> 97a87711
     """
     Returns a string with accent inserted on the middle character. Useful to
     put combining accents on symbol names, including multi-character names.
