"""
Python code printers

This module contains python code printers for plain python as well as NumPy & SciPy enabled code.
"""


from collections import defaultdict
from functools import wraps
from itertools import chain
<<<<<<< HEAD
from sympy.core import sympify
from sympy.core.containers import Tuple
=======
from sympy.core import sympify, S
>>>>>>> 103c3a8e
from .precedence import precedence
from .codeprinter import CodePrinter

_kw_py2and3 = {
    'and', 'as', 'assert', 'break', 'class', 'continue', 'def', 'del', 'elif',
    'else', 'except', 'finally', 'for', 'from', 'global', 'if', 'import', 'in',
    'is', 'lambda', 'not', 'or', 'pass', 'raise', 'return', 'try', 'while',
    'with', 'yield', 'None'  # 'None' is actually not in Python 2's keyword.kwlist
}
_kw_only_py2 = {'exec', 'print'}
_kw_only_py3 = {'False', 'nonlocal', 'True'}

_known_functions = {
    'Abs': 'abs',
}
_known_functions_math = {
    'acos': 'acos',
    'acosh': 'acosh',
    'asin': 'asin',
    'asinh': 'asinh',
    'atan': 'atan',
    'atan2': 'atan2',
    'atanh': 'atanh',
    'ceiling': 'ceil',
    'cos': 'cos',
    'cosh': 'cosh',
    'erf': 'erf',
    'erfc': 'erfc',
    'exp': 'exp',
    'expm1': 'expm1',
    'factorial': 'factorial',
    'floor': 'floor',
    'gamma': 'gamma',
    'hypot': 'hypot',
    'loggamma': 'lgamma',
    'log': 'log',
    'log10': 'log10',
    'log1p': 'log1p',
    'log2': 'log2',
    'sin': 'sin',
    'sinh': 'sinh',
    'Sqrt': 'sqrt',
    'tan': 'tan',
    'tanh': 'tanh'
}  # Not used from ``math``: [copysign isclose isfinite isinf isnan ldexp frexp pow modf
# radians trunc fmod fsum gcd degrees fabs]
_known_constants_math = {
    'Exp1': 'e',
    'Pi': 'pi',
    # Only in python >= 3.5:
    # 'Infinity': 'inf',
    # 'NaN': 'nan'
}

def _print_known_func(self, expr, *args, **kwargs):
    known = self.known_functions[expr.__class__.__name__]
    return '{name}({args})'.format(name=self._module_format(known),
                                   args=', '.join(map(lambda arg: self._print(arg, *args, **kwargs), expr.args)))


def _print_known_const(self, expr, *args, **kwargs):
    known = self.known_constants[expr.__class__.__name__]
    return self._module_format(known)


class PythonCodePrinter(CodePrinter):
    printmethod = "_pythoncode"
    language = "Python"
    standard = "python3"
    reserved_words = _kw_py2and3.union(_kw_only_py3)
    modules = None  # initialized to a set in __init__
    tab = '    '
    _kf = dict(chain(
        _known_functions.items(),
        [(k, 'math.' + v) for k, v in _known_functions_math.items()]
    ))
    _kc = {k: 'math.'+v for k, v in _known_constants_math.items()}
    _operators = {'and': 'and', 'or': 'or', 'not': 'not'}
    _default_settings = dict(
        CodePrinter._default_settings,
        user_functions={},
        precision=17,
        inline=True,
        fully_qualified_modules=True,
        contract=False
    )

    def __init__(self, settings=None):
        super(PythonCodePrinter, self).__init__(settings)
        self.module_imports = defaultdict(set)
        self.known_functions = dict(self._kf, **(settings or {}).get(
            'user_functions', {}))
        self.known_constants = dict(self._kc, **(settings or {}).get(
            'user_constants', {}))

    def _get_statement(self, codestring):
        return codestring

    def _declare_number_const(self, name, value):
        return "%s = %s" % (name, value)

    def _module_format(self, fqn, register=True):
        parts = fqn.split('.')
        if register and len(parts) > 1:
            self.module_imports['.'.join(parts[:-1])].add(parts[-1])

        if self._settings['fully_qualified_modules']:
            return fqn
        else:
            return fqn.split('(')[0].split('[')[0].split('.')[-1]

    def _format_code(self, lines):
        return lines

    def _get_statement(self, codestring):
        return "%s" % codestring

    def _get_comment(self, text):
        return "  # {0}".format(text)

    def _print_NaN(self, expr, *args, **kwargs):
        return "float('nan')"

    def _print_Infinity(self, expr, *args, **kwargs):
        return "float('inf')"

    def _print_Mod(self, expr, *args, **kwargs):
        PREC = precedence(expr)
        return ('{0} % {1}'.format(*map(lambda x: self.parenthesize(x, PREC), expr.args)))

    def _print_Piecewise(self, expr, *args, **kwargs):
        result = []
        i = 0
        for arg in expr.args:
            e = arg.expr
            c = arg.cond
            if i == 0:
                result.append('(')
            result.append('(')
            result.append(self._print(e, *args, **kwargs))
            result.append(')')
            result.append(' if ')
            result.append(self._print(c, *args, **kwargs))
            result.append(' else ')
            i += 1
        result = result[:-1]
        if result[-1] == 'True':
            result = result[:-2]
            result.append(')')
        else:
            result.append(' else None)')
        return ''.join(result)

    def _print_Relational(self, expr):
        "Relational printer for Equality and Unequality"
        op = {
            '==' :'equal',
            '!=' :'not_equal',
            '<'  :'less',
            '<=' :'less_equal',
            '>'  :'greater',
            '>=' :'greater_equal',
        }
        if expr.rel_op in op:
            lhs = self._print(expr.lhs)
            rhs = self._print(expr.rhs)
            return '({lhs} {op} {rhs})'.format(op=expr.rel_op, lhs=lhs, rhs=rhs)
        return super(PythonCodePrinter, self)._print_Relational(expr)

    def _print_ITE(self, expr, *args, **kwargs):
        from sympy.functions.elementary.piecewise import Piecewise
        return self._print(expr.rewrite(Piecewise), *args, **kwargs)

    def _print_Sum(self, expr, *args, **kwargs):
        loops = (
            'for {i} in range({a}, {b}+1)'.format(
                i=self._print(i, *args, **kwargs),
                a=self._print(a, *args, **kwargs),
                b=self._print(b, *args, **kwargs))
            for i, a, b in expr.limits)
        return '(builtins.sum({function} {loops}))'.format(
            function=self._print(expr.function, *args, **kwargs),
            loops=' '.join(loops))

    def _print_ImaginaryUnit(self, expr, *args, **kwargs):
        return '1j'

    def _print_MatrixBase(self, expr, *args, **kwargs):
        name = expr.__class__.__name__
        func = self.known_functions.get(name, name)
        return "%s(%s)" % (func, self._print(expr.tolist(), *args, **kwargs))

    _print_SparseMatrix = \
        _print_MutableSparseMatrix = \
        _print_ImmutableSparseMatrix = \
        _print_Matrix = \
        _print_DenseMatrix = \
        _print_MutableDenseMatrix = \
        _print_ImmutableMatrix = \
        _print_ImmutableDenseMatrix = \
        lambda self, expr: self._print_MatrixBase(expr)

    def _indent_codestring(self, codestring):
        return '\n'.join([self.tab + line for line in codestring.split('\n')])

    def _print_FunctionDefinition(self, fd, *args, **kwargs):
        body = '\n'.join(map(lambda arg: self._print(arg, *args, **kwargs), fd.body))
        return "def {name}({parameters}):\n{body}".format(
            name=self._print(fd.name, *args, **kwargs),
            parameters=', '.join([self._print(var.symbol, *args, **kwargs) for var in fd.parameters]),
            body=self._indent_codestring(body)
        )

    def _print_While(self, whl, *args, **kwargs):
        body = '\n'.join(map(lambda arg: self._print(arg, *args, **kwargs), whl.body))
        return "while {cond}:\n{body}".format(
            cond=self._print(whl.condition, *args, **kwargs),
            body=self._indent_codestring(body)
        )

    def _print_Declaration(self, decl, *args, **kwargs):
        return '%s = %s' % (
            self._print(decl.variable.symbol, *args, **kwargs),
            self._print(decl.variable.value, *args, **kwargs)
        )

    def _print_Return(self, ret, *args, **kwargs):
        arg, = ret.args
        return 'return %s' % self._print(arg, *args, **kwargs)

    def _print_Print(self, prnt, *args, **kwargs):
        print_args = ', '.join(map(lambda arg: self._print(arg, *args, **kwargs), prnt.print_args))
        if prnt.format_string != None:
            print_args = '{0} % ({1})'.format(
                self._print(prnt.format_string, *args, **kwargs), print_args)
        if prnt.file != None:
            print_args += ', file=%s' % self._print(prnt.file, *args, **kwargs)
        return 'print(%s)' % print_args

    def _print_Stream(self, strm, *args, **kwargs):
        if str(strm.name) == 'stdout':
            return self._module_format('sys.stdout')
        elif str(strm.name) == 'stderr':
            return self._module_format('sys.stderr')
        else:
            return self._print(strm.name, *args, **kwargs)

    def _print_NoneToken(self, arg, *args, **kwargs):
        return 'None'


for k in PythonCodePrinter._kf:
    setattr(PythonCodePrinter, '_print_%s' % k, _print_known_func)

for k in _known_constants_math:
    setattr(PythonCodePrinter, '_print_%s' % k, _print_known_const)


def pycode(expr, **settings):
    """ Converts an expr to a string of Python code

    Parameters
    ==========

    expr : Expr
        A SymPy expression.
    fully_qualified_modules : bool
        Whether or not to write out full module names of functions
        (``math.sin`` vs. ``sin``). default: ``True``.

    Examples
    ========

    >>> from sympy import tan, Symbol
    >>> from sympy.printing.pycode import pycode
    >>> pycode(tan(Symbol('x')) + 1)
    'math.tan(x) + 1'

    """
    return PythonCodePrinter(settings).doprint(expr)


_not_in_mpmath = 'log1p log2'.split()
_in_mpmath = [(k, v) for k, v in _known_functions_math.items() if k not in _not_in_mpmath]
_known_functions_mpmath = dict(_in_mpmath)
_known_constants_mpmath = {
    'Pi': 'pi'
}


class MpmathPrinter(PythonCodePrinter):
    """
    Lambda printer for mpmath which maintains precision for floats
    """
    printmethod = "_mpmathcode"

    _kf = dict(chain(
        _known_functions.items(),
        [(k, 'mpmath.' + v) for k, v in _known_functions_mpmath.items()]
    ))

    def _print_Float(self, e, *args, **kwargs):
        # XXX: This does not handle setting mpmath.mp.dps. It is assumed that
        # the caller of the lambdified function will have set it to sufficient
        # precision to match the Floats in the expression.

        # Remove 'mpz' if gmpy is installed.
        args = str(tuple(map(int, e._mpf_)))
        return '{func}({args})'.format(func=self._module_format('mpmath.mpf'), args=args)


    def _print_uppergamma(self, e, *args, **kwargs):
        return "{0}({1}, {2}, {3})".format(
            self._module_format('mpmath.gammainc'),
            self._print(e.args[0], *args, **kwargs),
            self._print(e.args[1], *args, **kwargs),
            self._module_format('mpmath.inf'))

    def _print_lowergamma(self, e, *args, **kwargs):
        return "{0}({1}, 0, {2})".format(
            self._module_format('mpmath.gammainc'),
            self._print(e.args[0], *args, **kwargs),
            self._print(e.args[1], *args, **kwargs))

    def _print_log2(self, e):
        return '{0}({1})/{0}(2)'.format(
            self._module_format('mpmath.log'), self._print(e.args[0]))

    def _print_log1p(self, e):
        return '{0}({1}+1)'.format(
            self._module_format('mpmath.log'), self._print(e.args[0]))

for k in MpmathPrinter._kf:
    setattr(MpmathPrinter, '_print_%s' % k, _print_known_func)

for k in _known_constants_mpmath:
    setattr(MpmathPrinter, '_print_%s' % k, _print_known_const)


_not_in_numpy = 'erf erfc factorial gamma lgamma'.split()
_in_numpy = [(k, v) for k, v in _known_functions_math.items() if k not in _not_in_numpy]
_known_functions_numpy = dict(_in_numpy, **{
    'acos': 'arccos',
    'acosh': 'arccosh',
    'asin': 'arcsin',
    'asinh': 'arcsinh',
    'atan': 'arctan',
    'atan2': 'arctan2',
    'atanh': 'arctanh',
    'exp2': 'exp2',
})


class NumPyPrinter(PythonCodePrinter):
    """
    Numpy printer which handles vectorized piecewise functions,
    logical operators, etc.
    """
    printmethod = "_numpycode"

    _kf = dict(chain(
        PythonCodePrinter._kf.items(),
        [(k, 'numpy.' + v) for k, v in _known_functions_numpy.items()]
    ))
    _kc = {k: 'numpy.'+v for k, v in _known_constants_math.items()}


    def _print_seq(self, seq, *args, **kwargs):
        "General sequence printer: converts to tuple"
        # Print tuples here instead of lists because numba supports
        #     tuples in nopython mode.
        delimiter = kwargs.get('delimiter', ', ')
        return '({},)'.format(delimiter.join(self._print(item, *args, **kwargs) for item in seq))

    def _print_MatMul(self, expr, *args, **kwargs):
        "Matrix multiplication printer"
        return '({0})'.format(').dot('.join(self._print(i, *args, **kwargs) for i in expr.args))

    def _print_DotProduct(self, expr, *args, **kwargs):
        # DotProduct allows any shape order, but numpy.dot does matrix
        # multiplication, so we have to make sure it gets 1 x n by n x 1.
        arg1, arg2 = expr.args
        if arg1.shape[0] != 1:
            arg1 = arg1.T
        if arg2.shape[1] != 1:
            arg2 = arg2.T

        return "%s(%s, %s)" % (self._module_format('numpy.dot'),
                               self._print(arg1, *args, **kwargs),
                               self._print(arg2, *args, **kwargs))

    def _print_Piecewise(self, expr, *args, **kwargs):
        "Piecewise function printer"
        exprs = '[{0}]'.format(','.join(self._print(arg.expr, *args, **kwargs) for arg in expr.args))
        conds = '[{0}]'.format(','.join(self._print(arg.cond, *args, **kwargs) for arg in expr.args))
        # If [default_value, True] is a (expr, cond) sequence in a Piecewise object
        #     it will behave the same as passing the 'default' kwarg to select()
        #     *as long as* it is the last element in expr.args.
        # If this is not the case, it may be triggered prematurely.
        return '{0}({1}, {2}, default=numpy.nan)'.format(self._module_format('numpy.select'), conds, exprs)

    def _print_Relational(self, expr, *args, **kwargs):
        "Relational printer for Equality and Unequality"
        op = {
            '==' :'equal',
            '!=' :'not_equal',
            '<'  :'less',
            '<=' :'less_equal',
            '>'  :'greater',
            '>=' :'greater_equal',
        }
        if expr.rel_op in op:
            lhs = self._print(expr.lhs, *args, **kwargs)
            rhs = self._print(expr.rhs, *args, **kwargs)
            return '{op}({lhs}, {rhs})'.format(op=self._module_format('numpy.'+op[expr.rel_op]),
                                               lhs=lhs, rhs=rhs)
        return super(NumPyPrinter, self)._print_Relational(expr, *args, **kwargs)

    def _print_And(self, expr, *args, **kwargs):
        "Logical And printer"
        # We have to override LambdaPrinter because it uses Python 'and' keyword.
        # If LambdaPrinter didn't define it, we could use StrPrinter's
        # version of the function and add 'logical_and' to NUMPY_TRANSLATIONS.
        return '{0}.reduce(({1}))'.format(self._module_format('numpy.logical_and'), ','.join(self._print(i, *args, **kwargs) for i in expr.args))

    def _print_Or(self, expr, *args, **kwargs):
        "Logical Or printer"
        # We have to override LambdaPrinter because it uses Python 'or' keyword.
        # If LambdaPrinter didn't define it, we could use StrPrinter's
        # version of the function and add 'logical_or' to NUMPY_TRANSLATIONS.
        return '{0}.reduce(({1}))'.format(self._module_format('numpy.logical_or'), ','.join(self._print(i, *args, **kwargs) for i in expr.args))

    def _print_Not(self, expr, *args, **kwargs):
        "Logical Not printer"
        # We have to override LambdaPrinter because it uses Python 'not' keyword.
        # If LambdaPrinter didn't define it, we would still have to define our
        #     own because StrPrinter doesn't define it.
        return '{0}({1})'.format(self._module_format('numpy.logical_not'), ','.join(self._print(i, *args, **kwargs) for i in expr.args))

    def _print_Min(self, expr, *args, **kwargs):
        return '{0}(({1}))'.format(self._module_format('numpy.amin'), ','.join(self._print(i, *args, **kwargs) for i in expr.args))

    def _print_Max(self, expr, *args, **kwargs):
        return '{0}(({1}))'.format(self._module_format('numpy.amax'), ','.join(self._print(i, *args, **kwargs) for i in expr.args))

    def _print_Pow(self, expr, *args, **kwargs):
        if expr.exp == 0.5:
            return '{0}({1})'.format(self._module_format('numpy.sqrt'), self._print(expr.base, *args, **kwargs))
        else:
            return super(NumPyPrinter, self)._print_Pow(expr, *args, **kwargs)

    def _print_arg(self, expr, *args, **kwargs):
        return "%s(%s)" % (self._module_format('numpy.angle'), self._print(expr.args[0], *args, **kwargs))

    def _print_im(self, expr, *args, **kwargs):
        return "%s(%s)" % (self._module_format('numpy.imag', self._print(expr.args[0], *args, **kwargs)))

    def _print_Mod(self, expr, *args, **kwargs):
        return "%s(%s)" % (self._module_format('numpy.mod'), ', '.join(
            map(lambda arg: self._print(arg, *args, **kwargs), expr.args)))

    def _print_re(self, expr, *args, **kwargs):
        return "%s(%s)" % (self._module_format('numpy.real'), self._print(expr.args[0], *args, **kwargs))

<<<<<<< HEAD
    def _print_MatrixBase(self, expr, *args, **kwargs):
=======
    def _print_sinc(self, expr):
        return "%s(%s)" % (self._module_format('numpy.sinc'), self._print(expr.args[0]/S.Pi))

    def _print_MatrixBase(self, expr):
>>>>>>> 103c3a8e
        func = self.known_functions.get(expr.__class__.__name__, None)
        if func is None:
            func = self._module_format('numpy.array')
        return "%s(%s)" % (func, self._print(expr.tolist(), *args, **kwargs))


for k in NumPyPrinter._kf:
    setattr(NumPyPrinter, '_print_%s' % k, _print_known_func)

for k in NumPyPrinter._kc:
    setattr(NumPyPrinter, '_print_%s' % k, _print_known_const)


_known_functions_scipy_special = {
    'erf': 'erf',
    'erfc': 'erfc',
    'gamma': 'gamma',
    'loggamma': 'gammaln'
}
_known_constants_scipy_constants = {
    'GoldenRatio': 'golden_ratio'
}

class SciPyPrinter(NumPyPrinter):

    _kf = dict(chain(
        NumPyPrinter._kf.items(),
        [(k, 'scipy.special.' + v) for k, v in _known_functions_scipy_special.items()]
    ))
    _kc = {k: 'scipy.constants.' + v for k, v in _known_constants_scipy_constants.items()}

    def _print_SparseMatrix(self, expr, *args, **kwargs):
        i, j, data = [], [], []
        for (r, c), v in expr._smat.items():
            i.append(r)
            j.append(c)
            data.append(v)

        return "{name}({data}, ({i}, {j}), shape={shape})".format(
            name=self._module_format('scipy.sparse.coo_matrix'),
            data=data, i=i, j=j, shape=expr.shape
        )

    _print_ImmutableSparseMatrix = _print_SparseMatrix


for k in SciPyPrinter._kf:
    setattr(SciPyPrinter, '_print_%s' % k, _print_known_func)

for k in SciPyPrinter._kc:
    setattr(SciPyPrinter, '_print_%s' % k, _print_known_const)


class SymPyPrinter(PythonCodePrinter):

    _kf = dict([(k, 'sympy.' + v) for k, v in chain(
        _known_functions.items(),
        _known_functions_math.items()
    )])

    def _print_Function(self, expr, *args, **kwargs):
        mod = expr.func.__module__ or ''
        return '%s(%s)' % (self._module_format(mod + ('.' if mod else '') + expr.func.__name__),
                           ', '.join(map(lambda arg: self._print(arg, *args, **kwargs), expr.args)))<|MERGE_RESOLUTION|>--- conflicted
+++ resolved
@@ -8,12 +8,7 @@
 from collections import defaultdict
 from functools import wraps
 from itertools import chain
-<<<<<<< HEAD
-from sympy.core import sympify
-from sympy.core.containers import Tuple
-=======
 from sympy.core import sympify, S
->>>>>>> 103c3a8e
 from .precedence import precedence
 from .codeprinter import CodePrinter
 
@@ -68,13 +63,13 @@
     # 'NaN': 'nan'
 }
 
-def _print_known_func(self, expr, *args, **kwargs):
+def _print_known_func(self, expr, **kwargs):
     known = self.known_functions[expr.__class__.__name__]
     return '{name}({args})'.format(name=self._module_format(known),
-                                   args=', '.join(map(lambda arg: self._print(arg, *args, **kwargs), expr.args)))
-
-
-def _print_known_const(self, expr, *args, **kwargs):
+                                   args=', '.join(map(lambda arg: self._print(arg, **kwargs), expr.args)))
+
+
+def _print_known_const(self, expr, **kwargs):
     known = self.known_constants[expr.__class__.__name__]
     return self._module_format(known)
 
@@ -134,17 +129,17 @@
     def _get_comment(self, text):
         return "  # {0}".format(text)
 
-    def _print_NaN(self, expr, *args, **kwargs):
+    def _print_NaN(self, expr, **kwargs):
         return "float('nan')"
 
-    def _print_Infinity(self, expr, *args, **kwargs):
+    def _print_Infinity(self, expr, **kwargs):
         return "float('inf')"
 
-    def _print_Mod(self, expr, *args, **kwargs):
+    def _print_Mod(self, expr, **kwargs):
         PREC = precedence(expr)
         return ('{0} % {1}'.format(*map(lambda x: self.parenthesize(x, PREC), expr.args)))
 
-    def _print_Piecewise(self, expr, *args, **kwargs):
+    def _print_Piecewise(self, expr, **kwargs):
         result = []
         i = 0
         for arg in expr.args:
@@ -153,10 +148,10 @@
             if i == 0:
                 result.append('(')
             result.append('(')
-            result.append(self._print(e, *args, **kwargs))
+            result.append(self._print(e, **kwargs))
             result.append(')')
             result.append(' if ')
-            result.append(self._print(c, *args, **kwargs))
+            result.append(self._print(c, **kwargs))
             result.append(' else ')
             i += 1
         result = result[:-1]
@@ -183,28 +178,28 @@
             return '({lhs} {op} {rhs})'.format(op=expr.rel_op, lhs=lhs, rhs=rhs)
         return super(PythonCodePrinter, self)._print_Relational(expr)
 
-    def _print_ITE(self, expr, *args, **kwargs):
+    def _print_ITE(self, expr, **kwargs):
         from sympy.functions.elementary.piecewise import Piecewise
-        return self._print(expr.rewrite(Piecewise), *args, **kwargs)
-
-    def _print_Sum(self, expr, *args, **kwargs):
+        return self._print(expr.rewrite(Piecewise), **kwargs)
+
+    def _print_Sum(self, expr, **kwargs):
         loops = (
             'for {i} in range({a}, {b}+1)'.format(
-                i=self._print(i, *args, **kwargs),
-                a=self._print(a, *args, **kwargs),
-                b=self._print(b, *args, **kwargs))
+                i=self._print(i, **kwargs),
+                a=self._print(a, **kwargs),
+                b=self._print(b, **kwargs))
             for i, a, b in expr.limits)
         return '(builtins.sum({function} {loops}))'.format(
-            function=self._print(expr.function, *args, **kwargs),
+            function=self._print(expr.function, **kwargs),
             loops=' '.join(loops))
 
-    def _print_ImaginaryUnit(self, expr, *args, **kwargs):
+    def _print_ImaginaryUnit(self, expr, **kwargs):
         return '1j'
 
-    def _print_MatrixBase(self, expr, *args, **kwargs):
+    def _print_MatrixBase(self, expr, **kwargs):
         name = expr.__class__.__name__
         func = self.known_functions.get(name, name)
-        return "%s(%s)" % (func, self._print(expr.tolist(), *args, **kwargs))
+        return "%s(%s)" % (func, self._print(expr.tolist(), **kwargs))
 
     _print_SparseMatrix = \
         _print_MutableSparseMatrix = \
@@ -219,49 +214,49 @@
     def _indent_codestring(self, codestring):
         return '\n'.join([self.tab + line for line in codestring.split('\n')])
 
-    def _print_FunctionDefinition(self, fd, *args, **kwargs):
-        body = '\n'.join(map(lambda arg: self._print(arg, *args, **kwargs), fd.body))
+    def _print_FunctionDefinition(self, fd, **kwargs):
+        body = '\n'.join(map(lambda arg: self._print(arg, **kwargs), fd.body))
         return "def {name}({parameters}):\n{body}".format(
-            name=self._print(fd.name, *args, **kwargs),
-            parameters=', '.join([self._print(var.symbol, *args, **kwargs) for var in fd.parameters]),
+            name=self._print(fd.name, **kwargs),
+            parameters=', '.join([self._print(var.symbol, **kwargs) for var in fd.parameters]),
             body=self._indent_codestring(body)
         )
 
-    def _print_While(self, whl, *args, **kwargs):
-        body = '\n'.join(map(lambda arg: self._print(arg, *args, **kwargs), whl.body))
+    def _print_While(self, whl, **kwargs):
+        body = '\n'.join(map(lambda arg: self._print(arg, **kwargs), whl.body))
         return "while {cond}:\n{body}".format(
-            cond=self._print(whl.condition, *args, **kwargs),
+            cond=self._print(whl.condition, **kwargs),
             body=self._indent_codestring(body)
         )
 
-    def _print_Declaration(self, decl, *args, **kwargs):
+    def _print_Declaration(self, decl, **kwargs):
         return '%s = %s' % (
-            self._print(decl.variable.symbol, *args, **kwargs),
-            self._print(decl.variable.value, *args, **kwargs)
+            self._print(decl.variable.symbol, **kwargs),
+            self._print(decl.variable.value, **kwargs)
         )
 
-    def _print_Return(self, ret, *args, **kwargs):
+    def _print_Return(self, ret, **kwargs):
         arg, = ret.args
-        return 'return %s' % self._print(arg, *args, **kwargs)
-
-    def _print_Print(self, prnt, *args, **kwargs):
-        print_args = ', '.join(map(lambda arg: self._print(arg, *args, **kwargs), prnt.print_args))
+        return 'return %s' % self._print(arg, **kwargs)
+
+    def _print_Print(self, prnt, **kwargs):
+        print_args = ', '.join(map(lambda arg: self._print(arg, **kwargs), prnt.print_args))
         if prnt.format_string != None:
             print_args = '{0} % ({1})'.format(
-                self._print(prnt.format_string, *args, **kwargs), print_args)
+                self._print(prnt.format_string, **kwargs), print_args)
         if prnt.file != None:
-            print_args += ', file=%s' % self._print(prnt.file, *args, **kwargs)
+            print_args += ', file=%s' % self._print(prnt.file, **kwargs)
         return 'print(%s)' % print_args
 
-    def _print_Stream(self, strm, *args, **kwargs):
+    def _print_Stream(self, strm, **kwargs):
         if str(strm.name) == 'stdout':
             return self._module_format('sys.stdout')
         elif str(strm.name) == 'stderr':
             return self._module_format('sys.stderr')
         else:
-            return self._print(strm.name, *args, **kwargs)
-
-    def _print_NoneToken(self, arg, *args, **kwargs):
+            return self._print(strm.name, **kwargs)
+
+    def _print_NoneToken(self, arg, **kwargs):
         return 'None'
 
 
@@ -315,7 +310,7 @@
         [(k, 'mpmath.' + v) for k, v in _known_functions_mpmath.items()]
     ))
 
-    def _print_Float(self, e, *args, **kwargs):
+    def _print_Float(self, e, **kwargs):
         # XXX: This does not handle setting mpmath.mp.dps. It is assumed that
         # the caller of the lambdified function will have set it to sufficient
         # precision to match the Floats in the expression.
@@ -325,18 +320,18 @@
         return '{func}({args})'.format(func=self._module_format('mpmath.mpf'), args=args)
 
 
-    def _print_uppergamma(self, e, *args, **kwargs):
+    def _print_uppergamma(self, e, **kwargs):
         return "{0}({1}, {2}, {3})".format(
             self._module_format('mpmath.gammainc'),
-            self._print(e.args[0], *args, **kwargs),
-            self._print(e.args[1], *args, **kwargs),
+            self._print(e.args[0], **kwargs),
+            self._print(e.args[1], **kwargs),
             self._module_format('mpmath.inf'))
 
-    def _print_lowergamma(self, e, *args, **kwargs):
+    def _print_lowergamma(self, e, **kwargs):
         return "{0}({1}, 0, {2})".format(
             self._module_format('mpmath.gammainc'),
-            self._print(e.args[0], *args, **kwargs),
-            self._print(e.args[1], *args, **kwargs))
+            self._print(e.args[0], **kwargs),
+            self._print(e.args[1], **kwargs))
 
     def _print_log2(self, e):
         return '{0}({1})/{0}(2)'.format(
@@ -381,18 +376,18 @@
     _kc = {k: 'numpy.'+v for k, v in _known_constants_math.items()}
 
 
-    def _print_seq(self, seq, *args, **kwargs):
+    def _print_seq(self, seq, **kwargs):
         "General sequence printer: converts to tuple"
         # Print tuples here instead of lists because numba supports
         #     tuples in nopython mode.
         delimiter = kwargs.get('delimiter', ', ')
-        return '({},)'.format(delimiter.join(self._print(item, *args, **kwargs) for item in seq))
-
-    def _print_MatMul(self, expr, *args, **kwargs):
+        return '({},)'.format(delimiter.join(self._print(item, **kwargs) for item in seq))
+
+    def _print_MatMul(self, expr, **kwargs):
         "Matrix multiplication printer"
-        return '({0})'.format(').dot('.join(self._print(i, *args, **kwargs) for i in expr.args))
-
-    def _print_DotProduct(self, expr, *args, **kwargs):
+        return '({0})'.format(').dot('.join(self._print(i, **kwargs) for i in expr.args))
+
+    def _print_DotProduct(self, expr, **kwargs):
         # DotProduct allows any shape order, but numpy.dot does matrix
         # multiplication, so we have to make sure it gets 1 x n by n x 1.
         arg1, arg2 = expr.args
@@ -402,20 +397,20 @@
             arg2 = arg2.T
 
         return "%s(%s, %s)" % (self._module_format('numpy.dot'),
-                               self._print(arg1, *args, **kwargs),
-                               self._print(arg2, *args, **kwargs))
-
-    def _print_Piecewise(self, expr, *args, **kwargs):
+                               self._print(arg1, **kwargs),
+                               self._print(arg2, **kwargs))
+
+    def _print_Piecewise(self, expr, **kwargs):
         "Piecewise function printer"
-        exprs = '[{0}]'.format(','.join(self._print(arg.expr, *args, **kwargs) for arg in expr.args))
-        conds = '[{0}]'.format(','.join(self._print(arg.cond, *args, **kwargs) for arg in expr.args))
+        exprs = '[{0}]'.format(','.join(self._print(arg.expr, **kwargs) for arg in expr.args))
+        conds = '[{0}]'.format(','.join(self._print(arg.cond, **kwargs) for arg in expr.args))
         # If [default_value, True] is a (expr, cond) sequence in a Piecewise object
         #     it will behave the same as passing the 'default' kwarg to select()
         #     *as long as* it is the last element in expr.args.
         # If this is not the case, it may be triggered prematurely.
         return '{0}({1}, {2}, default=numpy.nan)'.format(self._module_format('numpy.select'), conds, exprs)
 
-    def _print_Relational(self, expr, *args, **kwargs):
+    def _print_Relational(self, expr, **kwargs):
         "Relational printer for Equality and Unequality"
         op = {
             '==' :'equal',
@@ -426,70 +421,66 @@
             '>=' :'greater_equal',
         }
         if expr.rel_op in op:
-            lhs = self._print(expr.lhs, *args, **kwargs)
-            rhs = self._print(expr.rhs, *args, **kwargs)
+            lhs = self._print(expr.lhs, **kwargs)
+            rhs = self._print(expr.rhs, **kwargs)
             return '{op}({lhs}, {rhs})'.format(op=self._module_format('numpy.'+op[expr.rel_op]),
                                                lhs=lhs, rhs=rhs)
-        return super(NumPyPrinter, self)._print_Relational(expr, *args, **kwargs)
-
-    def _print_And(self, expr, *args, **kwargs):
+        return super(NumPyPrinter, self)._print_Relational(expr, **kwargs)
+
+    def _print_And(self, expr, **kwargs):
         "Logical And printer"
         # We have to override LambdaPrinter because it uses Python 'and' keyword.
         # If LambdaPrinter didn't define it, we could use StrPrinter's
         # version of the function and add 'logical_and' to NUMPY_TRANSLATIONS.
-        return '{0}.reduce(({1}))'.format(self._module_format('numpy.logical_and'), ','.join(self._print(i, *args, **kwargs) for i in expr.args))
-
-    def _print_Or(self, expr, *args, **kwargs):
+        return '{0}.reduce(({1}))'.format(self._module_format('numpy.logical_and'), ','.join(self._print(i, **kwargs) for i in expr.args))
+
+    def _print_Or(self, expr, **kwargs):
         "Logical Or printer"
         # We have to override LambdaPrinter because it uses Python 'or' keyword.
         # If LambdaPrinter didn't define it, we could use StrPrinter's
         # version of the function and add 'logical_or' to NUMPY_TRANSLATIONS.
-        return '{0}.reduce(({1}))'.format(self._module_format('numpy.logical_or'), ','.join(self._print(i, *args, **kwargs) for i in expr.args))
-
-    def _print_Not(self, expr, *args, **kwargs):
+        return '{0}.reduce(({1}))'.format(self._module_format('numpy.logical_or'), ','.join(self._print(i, **kwargs) for i in expr.args))
+
+    def _print_Not(self, expr, **kwargs):
         "Logical Not printer"
         # We have to override LambdaPrinter because it uses Python 'not' keyword.
         # If LambdaPrinter didn't define it, we would still have to define our
         #     own because StrPrinter doesn't define it.
-        return '{0}({1})'.format(self._module_format('numpy.logical_not'), ','.join(self._print(i, *args, **kwargs) for i in expr.args))
-
-    def _print_Min(self, expr, *args, **kwargs):
-        return '{0}(({1}))'.format(self._module_format('numpy.amin'), ','.join(self._print(i, *args, **kwargs) for i in expr.args))
-
-    def _print_Max(self, expr, *args, **kwargs):
-        return '{0}(({1}))'.format(self._module_format('numpy.amax'), ','.join(self._print(i, *args, **kwargs) for i in expr.args))
-
-    def _print_Pow(self, expr, *args, **kwargs):
+        return '{0}({1})'.format(self._module_format('numpy.logical_not'), ','.join(self._print(i, **kwargs) for i in expr.args))
+
+    def _print_Min(self, expr, **kwargs):
+        return '{0}(({1}))'.format(self._module_format('numpy.amin'), ','.join(self._print(i, **kwargs) for i in expr.args))
+
+    def _print_Max(self, expr, **kwargs):
+        return '{0}(({1}))'.format(self._module_format('numpy.amax'), ','.join(self._print(i, **kwargs) for i in expr.args))
+
+    def _print_Pow(self, expr, **kwargs):
         if expr.exp == 0.5:
-            return '{0}({1})'.format(self._module_format('numpy.sqrt'), self._print(expr.base, *args, **kwargs))
+            return '{0}({1})'.format(self._module_format('numpy.sqrt'), self._print(expr.base, **kwargs))
         else:
-            return super(NumPyPrinter, self)._print_Pow(expr, *args, **kwargs)
-
-    def _print_arg(self, expr, *args, **kwargs):
-        return "%s(%s)" % (self._module_format('numpy.angle'), self._print(expr.args[0], *args, **kwargs))
-
-    def _print_im(self, expr, *args, **kwargs):
-        return "%s(%s)" % (self._module_format('numpy.imag', self._print(expr.args[0], *args, **kwargs)))
-
-    def _print_Mod(self, expr, *args, **kwargs):
+            return super(NumPyPrinter, self)._print_Pow(expr, **kwargs)
+
+    def _print_arg(self, expr, **kwargs):
+        return "%s(%s)" % (self._module_format('numpy.angle'), self._print(expr.args[0], **kwargs))
+
+    def _print_im(self, expr, **kwargs):
+        return "%s(%s)" % (self._module_format('numpy.imag', self._print(expr.args[0], **kwargs)))
+
+    def _print_Mod(self, expr, **kwargs):
         return "%s(%s)" % (self._module_format('numpy.mod'), ', '.join(
-            map(lambda arg: self._print(arg, *args, **kwargs), expr.args)))
-
-    def _print_re(self, expr, *args, **kwargs):
-        return "%s(%s)" % (self._module_format('numpy.real'), self._print(expr.args[0], *args, **kwargs))
-
-<<<<<<< HEAD
-    def _print_MatrixBase(self, expr, *args, **kwargs):
-=======
-    def _print_sinc(self, expr):
+            map(lambda arg: self._print(arg, **kwargs), expr.args)))
+
+    def _print_re(self, expr, **kwargs):
+        return "%s(%s)" % (self._module_format('numpy.real'), self._print(expr.args[0], **kwargs))
+
+    def _print_sinc(self, expr, **kwargs):
         return "%s(%s)" % (self._module_format('numpy.sinc'), self._print(expr.args[0]/S.Pi))
 
-    def _print_MatrixBase(self, expr):
->>>>>>> 103c3a8e
+    def _print_MatrixBase(self, expr, **kwargs):
         func = self.known_functions.get(expr.__class__.__name__, None)
         if func is None:
             func = self._module_format('numpy.array')
-        return "%s(%s)" % (func, self._print(expr.tolist(), *args, **kwargs))
+        return "%s(%s)" % (func, self._print(expr.tolist(), **kwargs))
 
 
 for k in NumPyPrinter._kf:
@@ -517,7 +508,7 @@
     ))
     _kc = {k: 'scipy.constants.' + v for k, v in _known_constants_scipy_constants.items()}
 
-    def _print_SparseMatrix(self, expr, *args, **kwargs):
+    def _print_SparseMatrix(self, expr, **kwargs):
         i, j, data = [], [], []
         for (r, c), v in expr._smat.items():
             i.append(r)
@@ -546,7 +537,7 @@
         _known_functions_math.items()
     )])
 
-    def _print_Function(self, expr, *args, **kwargs):
+    def _print_Function(self, expr, **kwargs):
         mod = expr.func.__module__ or ''
         return '%s(%s)' % (self._module_format(mod + ('.' if mod else '') + expr.func.__name__),
-                           ', '.join(map(lambda arg: self._print(arg, *args, **kwargs), expr.args)))+                           ', '.join(map(lambda arg: self._print(arg, **kwargs), expr.args)))