--- conflicted
+++ resolved
@@ -1,9 +1,4 @@
-<<<<<<< HEAD
-from sympy import Order, S, log, limit, lcm_list, pi, Abs, im, re, Symbol, Dummy
-from sympy.core.basic import Basic
-=======
 from sympy import Order, S, log, limit, lcm_list, Abs, im, re, Dummy
->>>>>>> a53b98b8
 from sympy.core import Add, Mul, Pow
 from sympy.core.basic import Basic
 from sympy.core.compatibility import iterable
@@ -16,14 +11,8 @@
 from sympy.sets.sets import (Interval, Intersection, FiniteSet, Union,
                              Complement, EmptySet)
 from sympy.simplify.radsimp import denom
-<<<<<<< HEAD
-from sympy.polys.rationaltools import together
-from sympy.core.compatibility import iterable
-from sympy.solvers.inequalities import solve_univariate_inequality
-=======
 from sympy.solvers.inequalities import solve_univariate_inequality
 from sympy.utilities import filldedent
->>>>>>> a53b98b8
 
 def continuous_domain(f, symbol, domain):
     """
@@ -155,19 +144,12 @@
     =======
 
     Interval
-<<<<<<< HEAD
-        Union of all ranges for all intervals under domain where function is continuous.
+        Union of all ranges for all intervals under domain where function is
+        continuous.
 
     Raises
     ======
-=======
-        Union of all ranges for all intervals under domain where function is
-        continuous.
-
-    Raises
-    ======
-
->>>>>>> a53b98b8
+
     NotImplementedError
         If any of the intervals, in the given domain, for which function
         is continuous are not finite or real,
