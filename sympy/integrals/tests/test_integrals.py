from sympy import (
    Abs, acos, acosh, Add, adjoint, asin, asinh, atan, Ci, conjugate, cos,
    Derivative, diff, DiracDelta, E, exp, erf, EulerGamma, factor, Function,
    Heaviside, I, Integral, integrate, Interval, Lambda, LambertW, log,
    Matrix, O, oo, pi, Piecewise, Poly, Rational, S, simplify, sin, sqrt,
    sstr, Sum, Symbol, symbols, sympify, terms_gcd, transpose, trigsimp,
    Tuple, nan,
)
<<<<<<< HEAD
from sympy.integrals.risch import NonElementaryIntegral
from sympy.utilities.pytest import XFAIL, raises, slow
from sympy.physics.units import m, s
=======
from sympy.utilities.pytest import XFAIL, raises
from sympy.physics import units
>>>>>>> 72a7b9ba

x, y, a, t, x_1, x_2, z = symbols('x y a t x_1 x_2 z')
n = Symbol('n', integer=True)
f = Function('f')


def diff_test(i):
    """Return the set of symbols, s, which were used in testing that
    i.diff(s) agrees with i.doit().diff(s). If there is an error then
    the assertion will fail, causing the test to fail."""
    syms = i.free_symbols
    for s in syms:
        assert (i.diff(s).doit() - i.doit().diff(s)).expand() == 0
    return syms


def test_improper_integral():
    assert integrate(log(x), (x, 0, 1)) == -1
    assert integrate(x**(-2), (x, 1, oo)) == 1


def test_constructor():
    # this is shared by Sum, so testing Integral's constructor
    # is equivalent to testing Sum's
    s1 = Integral(n, n)
    assert s1.limits == (Tuple(n),)
    s2 = Integral(n, (n,))
    assert s2.limits == (Tuple(n),)
    s3 = Integral(Sum(x, (x, 1, y)))
    assert s3.limits == (Tuple(y),)
    s4 = Integral(n, Tuple(n,))
    assert s4.limits == (Tuple(n),)

    s5 = Integral(n, (n, Interval(1, 2)))
    assert s5.limits == (Tuple(n, 1, 2),)


def test_basics():

    assert Integral(0, x) != 0
    assert Integral(x, (x, 1, 1)) != 0
    assert Integral(oo, x) != oo
    assert Integral(S.NaN, x) == S.NaN

    assert diff(Integral(y, y), x) == 0
    assert diff(Integral(x, (x, 0, 1)), x) == 0
    assert diff(Integral(x, x), x) == x
    assert diff(Integral(t, (t, 0, x)), x) == x + Integral(0, (t, 0, x))

    e = (t + 1)**2
    assert diff(integrate(e, (t, 0, x)), x) == \
        diff(Integral(e, (t, 0, x)), x).doit().expand() == \
        ((1 + x)**2).expand()
    assert diff(integrate(e, (t, 0, x)), t) == \
        diff(Integral(e, (t, 0, x)), t) == 0
    assert diff(integrate(e, (t, 0, x)), a) == \
        diff(Integral(e, (t, 0, x)), a) == 0
    assert diff(integrate(e, t), a) == diff(Integral(e, t), a) == 0

    assert integrate(e, (t, a, x)).diff(x) == \
        Integral(e, (t, a, x)).diff(x).doit().expand()
    assert Integral(e, (t, a, x)).diff(x).doit() == ((1 + x)**2)
    assert integrate(e, (t, x, a)).diff(x).doit() == (-(1 + x)**2).expand()

    assert integrate(t**2, (t, x, 2*x)).diff(x) == 7*x**2

    assert Integral(x, x).atoms() == set([x])
    assert Integral(f(x), (x, 0, 1)).atoms() == set([S(0), S(1), x])

    assert diff_test(Integral(x, (x, 3*y))) == set([y])
    assert diff_test(Integral(x, (a, 3*y))) == set([x, y])

    # sum integral of terms
    assert integrate(y + x + exp(x), x) == x*y + x**2/2 + exp(x)

    assert Integral(x).is_commutative
    n = Symbol('n', commutative=False)
    assert Integral(n + x, x).is_commutative is False


def test_basics_multiple():

    assert diff_test(Integral(x, (x, 3*x, 5*y), (y, x, 2*x))) == set([x])
    assert diff_test(Integral(x, (x, 5*y), (y, x, 2*x))) == set([x])
    assert diff_test(Integral(x, (x, 5*y), (y, y, 2*x))) == set([x, y])
    assert diff_test(Integral(y, y, x)) == set([x, y])
    assert diff_test(Integral(y*x, x, y)) == set([x, y])
    assert diff_test(Integral(x + y, y, (y, 1, x))) == set([x])
    assert diff_test(Integral(x + y, (x, x, y), (y, y, x))) == set([x, y])


def test_conjugate_transpose():
    A, B = symbols("A B", commutative=False)

    x = Symbol("x", complex=True)
    p = Integral(A*B, (x,))
    assert p.adjoint().doit() == p.doit().adjoint()
    assert p.conjugate().doit() == p.doit().conjugate()
    assert p.transpose().doit() == p.doit().transpose()

    x = Symbol("x", real=True)
    p = Integral(A*B, (x,))
    assert p.adjoint().doit() == p.doit().adjoint()
    assert p.conjugate().doit() == p.doit().conjugate()
    assert p.transpose().doit() == p.doit().transpose()


def test_integration():
    assert integrate(0, (t, 0, x)) == 0
    assert integrate(3, (t, 0, x)) == 3*x
    assert integrate(t, (t, 0, x)) == x**2/2
    assert integrate(3*t, (t, 0, x)) == 3*x**2/2
    assert integrate(3*t**2, (t, 0, x)) == x**3
    assert integrate(1/t, (t, 1, x)) == log(x)
    assert integrate(-1/t**2, (t, 1, x)) == 1/x - 1
    assert integrate(t**2 + 5*t - 8, (t, 0, x)) == x**3/3 + 5*x**2/2 - 8*x
    assert integrate(x**2, x) == x**3/3
    assert integrate((3*t*x)**5, x) == (3*t)**5 * x**6 / 6

    b = Symbol("b")
    c = Symbol("c")
    assert integrate(a*t, (t, 0, x)) == a*x**2/2
    assert integrate(a*t**4, (t, 0, x)) == a*x**5/5
    assert integrate(a*t**2 + b*t + c, (t, 0, x)) == a*x**3/3 + b*x**2/2 + c*x


def test_multiple_integration():
    assert integrate((x**2)*(y**2), (x, 0, 1), (y, -1, 2)) == Rational(1)
    assert integrate((y**2)*(x**2), x, y) == Rational(1, 9)*(x**3)*(y**3)
    assert integrate(1/(x + 3)/(1 + x)**3, x) == \
        -S(1)/8*log(3 + x) + S(1)/8*log(1 + x) + x/(4 + 8*x + 4*x**2)


def test_issue433():
    assert integrate(exp(-x), (x, 0, oo)) == 1


def test_issue461():
    assert integrate(sqrt(x)**3, x) == 2*sqrt(x)**5/5
    assert integrate(sqrt(x), x) == 2*sqrt(x)**3/3
    assert integrate(1/sqrt(x)**3, x) == -2/sqrt(x)


def test_integrate_poly():
    p = Poly(x + x**2*y + y**3, x, y)

    qx = integrate(p, x)
    qy = integrate(p, y)

    assert isinstance(qx, Poly) is True
    assert isinstance(qy, Poly) is True

    assert qx.gens == (x, y)
    assert qy.gens == (x, y)

    assert qx.as_expr() == x**2/2 + x**3*y/3 + x*y**3
    assert qy.as_expr() == x*y + x**2*y**2/2 + y**4/4


def test_integrate_poly_defined():
    p = Poly(x + x**2*y + y**3, x, y)

    Qx = integrate(p, (x, 0, 1))
    Qy = integrate(p, (y, 0, pi))

    assert isinstance(Qx, Poly) is True
    assert isinstance(Qy, Poly) is True

    assert Qx.gens == (y,)
    assert Qy.gens == (x,)

    assert Qx.as_expr() == Rational(1, 2) + y/3 + y**3
    assert Qy.as_expr() == pi**4/4 + pi*x + pi**2*x**2/2


def test_integrate_omit_var():
    y = Symbol('y')

    assert integrate(x) == x**2/2

    raises(ValueError, lambda: integrate(2))
    raises(ValueError, lambda: integrate(x*y))


def test_integrate_poly_accurately():
    y = Symbol('y')
    assert integrate(x*sin(y), x) == x**2*sin(y)/2

    # when passed to risch_norman, this will be a CPU hog, so this really
    # checks, that integrated function is recognized as polynomial
    assert integrate(x**1000*sin(y), x) == x**1001*sin(y)/1001


def test_issue536():
    y = Symbol('y')
    assert integrate(x**2, y) == x**2*y
    assert integrate(x**2, (y, -1, 1)) == 2*x**2

# works in sympy and py.test but hangs in `setup.py test`


def test_integrate_linearterm_pow():
    # check integrate((a*x+b)^c, x)  --  #400
    y = Symbol('y')
    assert integrate(x**y, x) == x**(y + 1)/(y + 1)
    assert integrate((exp(y)*x + 1/y)**(1 + sin(y)), x) == \
        exp(-y)*(exp(y)*x + 1/y)**(2 + sin(y)) / (2 + sin(y))


def test_issue519():
    assert integrate(pi*sqrt(x), x) == 2*pi*sqrt(x)**3/3
    assert integrate(pi*sqrt(x) + E*sqrt(x)**3, x) == \
        2*pi*sqrt(x)**3/3 + 2*E *sqrt(x)**5/5


def test_issue524():
    assert integrate(cos((n + 1) * x), x) == sin(x*(n + 1)) / (n + 1)
    assert integrate(cos((n - 1) * x), x) == sin(x*(n - 1)) / (n - 1)

    assert integrate(cos((n + 1) * x) + cos((n - 1) * x), x) == \
        sin(x*(n + 1)) / (n + 1) + sin(x*(n - 1)) / (n - 1)


def test_issue565():
    assert integrate(
        -1./2 * x * sin(n * pi * x/2), [x, -2, 0]) == 2*cos(pi*n)/(pi*n)
    assert integrate(-Rational(1)/2 * x * sin(n * pi * x/2), [x, -2, 0]) == \
        2*cos(pi*n)/(pi*n)


def test_issue580():
    # definite integration of rational functions gives wrong answers
    assert NS(Integral(1/(x**2 - 8*x + 17), (x, 2, 4))) == '1.10714871779409'


def test_issue587():  # remove this when fresnel itegrals are implemented
    from sympy import expand_func, fresnels
    assert expand_func(integrate(sin(x**2), x)) == \
        sqrt(2)*sqrt(pi)*fresnels(sqrt(2)*x/sqrt(pi))/2


def test_integrate_units():
    m = units.m
    s = units.s
    assert integrate(x * m/s, (x, 1*s, 5*s)) == 12*m*s


def test_transcendental_functions():
    assert integrate(LambertW(2*x), x) == \
        -x + x*LambertW(2*x) + x/LambertW(2*x)


def test_issue641():
    f = 4*log(x) - 2*log(x)**2
    fid = diff(integrate(f, x), x)
    assert abs(f.subs(x, 42).evalf() - fid.subs(x, 42).evalf()) < 1e-10


def test_issue689():
    assert integrate(1/(1 + x**2), x) == atan(x)


def test_issue853():
    f = sin(x)
    assert integrate(f, x) == -cos(x)
    raises(ValueError, lambda: integrate(f, 2*x))


def test_issue1417():
    assert integrate(2**x - 2*x, x) == 2**x/log(2) - x**2


def test_matrices():
    M = Matrix(2, 2, lambda i, j: (i + j + 1)*sin((i + j + 1)*x))

    assert integrate(M, x) == Matrix([
        [-cos(x), -cos(2*x)],
        [-cos(2*x), -cos(3*x)],
    ])

# issue1012


def test_integrate_functions():
    assert integrate(f(x), x) == Integral(f(x), x)
    assert integrate(f(x), (x, 0, 1)) == Integral(f(x), (x, 0, 1))
    assert integrate(f(x)*diff(f(x), x), x) == f(x)**2/2
    assert integrate(diff(f(x), x) / f(x), x) == log(f(x))


def test_integrate_derivatives():
    assert integrate(Derivative(f(x), x), x) == f(x)
    assert integrate(Derivative(f(y), y), x) == x*Derivative(f(y), y)


def test_transform():
    a = Integral(x**2 + 1, (x, -1, 2))
    fx = x
    fy = 3*y + 1
    assert a.doit() == a.transform(fx, fy).doit()
    assert a.transform(fx, fy).transform(fy, fx) == a
    fx = 3*x + 1
    fy = y
    assert a.transform(fx, fy).transform(fy, fx) == a
    a = Integral(sin(1/x), (x, 0, 1))
    assert a.transform(x, 1/y) == Integral(sin(y)/y**2, (y, 1, oo))
    assert a.transform(x, 1/y).transform(y, 1/x) == a
    a = Integral(exp(-x**2), (x, -oo, oo))
    assert a.transform(x, 2*y) == Integral(2*exp(-4*y**2), (y, -oo, oo))
    # < 3 arg limit handled properly
    assert Integral(x, x).transform(x, a*y).doit() == \
        Integral(y*a**2, y).doit()
    _3 = S(3)
    assert Integral(x, (x, 0, -_3)).transform(x, 1/y).doit() == \
        Integral(-1/x**3, (x, -oo, -1/_3)).doit()
    assert Integral(x, (x, 0, _3)).transform(x, 1/y) == \
        Integral(y**(-3), (y, 1/_3, oo))


def test_issue953():
    f = S(1)/2*asin(x) + x*sqrt(1 - x**2)/2

    assert integrate(cos(asin(x)), x) == f
    assert integrate(sin(acos(x)), x) == f


def NS(e, n=15, **options):
    return sstr(sympify(e).evalf(n, **options), full_prec=True)


def test_evalf_integrals():
    assert NS(Integral(x, (x, 2, 5)), 15) == '10.5000000000000'
    gauss = Integral(exp(-x**2), (x, -oo, oo))
    assert NS(gauss, 15) == '1.77245385090552'
    assert NS(gauss**2 - pi + E*Rational(
        1, 10**20), 15) in ('2.71828182845904e-20', '2.71828182845905e-20')
    # A monster of an integral from http://mathworld.wolfram.com/DefiniteIntegral.html
    t = Symbol('t')
    a = 8*sqrt(3)/(1 + 3*t**2)
    b = 16*sqrt(2)*(3*t + 1)*sqrt(4*t**2 + t + 1)**3
    c = (3*t**2 + 1)*(11*t**2 + 2*t + 3)**2
    d = sqrt(2)*(249*t**2 + 54*t + 65)/(11*t**2 + 2*t + 3)**2
    f = a - b/c - d
    assert NS(Integral(f, (t, 0, 1)), 50) == \
        NS((3*sqrt(2) - 49*pi + 162*atan(sqrt(2)))/12, 50)
    # http://mathworld.wolfram.com/VardisIntegral.html
    assert NS(Integral(log(log(1/x))/(1 + x + x**2), (x, 0, 1)), 15) == \
        NS('pi/sqrt(3) * log(2*pi**(5/6) / gamma(1/6))', 15)
    # http://mathworld.wolfram.com/AhmedsIntegral.html
    assert NS(Integral(atan(sqrt(x**2 + 2))/(sqrt(x**2 + 2)*(x**2 + 1)), (x,
              0, 1)), 15) == NS(5*pi**2/96, 15)
    # http://mathworld.wolfram.com/AbelsIntegral.html
    assert NS(Integral(x/((exp(pi*x) - exp(
        -pi*x))*(x**2 + 1)), (x, 0, oo)), 15) == NS('log(2)/2-1/4', 15)
    # Complex part trimming
    # http://mathworld.wolfram.com/VardisIntegral.html
    assert NS(Integral(log(log(sin(x)/cos(x))), (x, pi/4, pi/2)), 15, chop=True) == \
        NS('pi/4*log(4*pi**3/gamma(1/4)**4)', 15)
    #
    # Endpoints causing trouble (rounding error in integration points -> complex log)
    assert NS(
        2 + Integral(log(2*cos(x/2)), (x, -pi, pi)), 17, chop=True) == NS(2, 17)
    assert NS(
        2 + Integral(log(2*cos(x/2)), (x, -pi, pi)), 20, chop=True) == NS(2, 20)
    assert NS(
        2 + Integral(log(2*cos(x/2)), (x, -pi, pi)), 22, chop=True) == NS(2, 22)
    # Needs zero handling
    assert NS(pi - 4*Integral(
        'sqrt(1-x**2)', (x, 0, 1)), 15, maxn=30, chop=True) in ('0.0', '0')
    # Oscillatory quadrature
    a = Integral(sin(x)/x**2, (x, 1, oo)).evalf(maxn=15)
    assert 0.49 < a < 0.51
    assert NS(
        Integral(sin(x)/x**2, (x, 1, oo)), quad='osc') == '0.504067061906928'
    assert NS(Integral(
        cos(pi*x + 1)/x, (x, -oo, -1)), quad='osc') == '0.276374705640365'


@XFAIL
def test_evalf_issue_939():
    # http://code.google.com/p/sympy/issues/detail?id=939

    # The output form of an integral may differ by a step function between
    # revisions, making this test a bit useless. This can't be said about
    # other two tests. For now, all values of this evaluation are used here,
    # but in future this should be reconsidered.
    assert NS(integrate(1/(x**5 + 1), x).subs(x, 4), chop=True) in \
        ['-0.000976138910649103', '0.965906660135753', '1.93278945918216']

    assert NS(Integral(1/(x**5 + 1), (x, 2, 4))) == '0.0144361088886740'
    assert NS(
        integrate(1/(x**5 + 1), (x, 2, 4)), chop=True) == '0.0144361088886740'


@XFAIL
def test_failing_integrals():
    #---
    # Double integrals not implemented
    assert NS(Integral(
        sqrt(x) + x*y, (x, 1, 2), (y, -1, 1)), 15) == '2.43790283299492'
    # double integral + zero detection
    assert NS(Integral(sin(x + x*y), (x, -1, 1), (y, -1, 1)), 15) == '0.0'


def test_integrate_DiracDelta():
    assert integrate(DiracDelta(x), x) == Heaviside(x)
    assert integrate(DiracDelta(x) * f(x), x) == f(0) * Heaviside(x)
    assert integrate(DiracDelta(x) * f(x), (x, -oo, oo)) == f(0)
    assert integrate(DiracDelta(-x) * f(x), (x, -oo, oo)) == f(0)
    assert integrate(DiracDelta(-(x - 1)) * f(x), (x, -oo, oo)) == f(1)
    assert integrate(DiracDelta(x) * f(x), (x, 0, oo)) == f(0)/2
    assert integrate(DiracDelta(x**2 + x - 2), x) - \
        (Heaviside(-1 + x)/3 + Heaviside(2 + x)/3) == 0
    assert integrate(cos(x)*(DiracDelta(x) + DiracDelta(x**2 - 1))*sin(x)*(x - pi), x) - \
        (-pi*(cos(1)*Heaviside(-1 + x)*sin(1)/2 - cos(1)*Heaviside(1 + x)*sin(1)/2) +
         cos(1)*Heaviside(1 + x)*sin(1)/2 + cos(1)*Heaviside(-1 + x)*sin(1)/2) == 0
    assert integrate(x_2*DiracDelta(x - x_2)*DiracDelta(x_2 - x_1), (x_2, -oo, oo)) == \
        x*DiracDelta(x - x_1)
    assert integrate(
        x*y**2*z*DiracDelta(y - x)*DiracDelta(y - z)*DiracDelta(x - z),
        (y, -oo, oo)) == x**3*z*DiracDelta(x - z)**2
    assert integrate((x + 1)*DiracDelta(2*x), (x, -oo, oo)) == S(1)/2
    assert integrate((x + 1)*DiracDelta(2*x/3 + 4/S(9)), (x, -oo, oo)) == \
        S(1)/2

    a, b, c = symbols('a b c', commutative=False)
    assert integrate(DiracDelta(x - y)*f(x - b)*f(x - a), (x, -oo, oo)) == \
        f(y - b)*f(y - a)
    assert integrate(f(x - a)*DiracDelta(x - y)*f(x - c)*f(x - b),
                     (x, -oo, oo)) == f(y - a)*f(y - c)*f(y - b)

    assert integrate(DiracDelta(x - z)*f(x - b)*f(x - a)*DiracDelta(x - y),
                     (x, -oo, oo)) == DiracDelta(y - z)*f(y - b)*f(y - a)


def test_subs1():
    e = Integral(exp(x - y), x)
    assert e.subs(y, 3) == Integral(exp(x - 3), x)
    e = Integral(exp(x - y), (x, 0, 1))
    assert e.subs(y, 3) == Integral(exp(x - 3), (x, 0, 1))
    f = Lambda(x, exp(-x**2))
    conv = Integral(f(x - y)*f(y), (y, -oo, oo))
    assert conv.subs({x: 0}) == Integral(exp(-2*y**2), (y, -oo, oo))


def test_subs2():
    e = Integral(exp(x - y), x, t)
    assert e.subs(y, 3) == Integral(exp(x - 3), x, t)
    e = Integral(exp(x - y), (x, 0, 1), (t, 0, 1))
    assert e.subs(y, 3) == Integral(exp(x - 3), (x, 0, 1), (t, 0, 1))
    f = Lambda(x, exp(-x**2))
    conv = Integral(f(x - y)*f(y), (y, -oo, oo), (t, 0, 1))
    assert conv.subs({x: 0}) == Integral(exp(-2*y**2), (y, -oo, oo), (t, 0, 1))


def test_subs3():
    e = Integral(exp(x - y), (x, 0, y), (t, y, 1))
    assert e.subs(y, 3) == Integral(exp(x - 3), (x, 0, 3), (t, 3, 1))
    f = Lambda(x, exp(-x**2))
    conv = Integral(f(x - y)*f(y), (y, -oo, oo), (t, x, 1))
    assert conv.subs({x: 0}) == Integral(exp(-2*y**2), (y, -oo, oo), (t, 0, 1))


def test_subs4():
    e = Integral(exp(x), (x, 0, y), (t, y, 1))
    assert e.subs(y, 3) == Integral(exp(x), (x, 0, 3), (t, 3, 1))
    f = Lambda(x, exp(-x**2))
    conv = Integral(f(y)*f(y), (y, -oo, oo), (t, x, 1))
    assert conv.subs({x: 0}) == Integral(exp(-2*y**2), (y, -oo, oo), (t, 0, 1))


def test_subs5():
    e = Integral(exp(-x**2), x)
    assert e.subs(x, 5) == Integral(exp(-25), x)
    e = Integral(exp(-x**2), (x, x))
    assert e.subs(x, 5) == Integral(exp(-x**2), (x, 5))
    e = Integral(exp(-x**2), (x, -oo, oo))
    assert e.subs(x, 5) == e
    e = Integral(exp(-x**2 + y), x)
    assert e.subs(x, 5) == Integral(exp(y - 25), x)
    assert e.subs(y, 5) == Integral(exp(-x**2 + 5), x)
    e = Integral(exp(-x**2 + y), (x, x))
    assert e.subs(x, 5) == Integral(exp(y - x**2), (x, 5))
    assert e.subs(y, 5) == Integral(exp(-x**2 + 5), (x, x))
    e = Integral(exp(-x**2 + y), (y, -oo, oo), (x, -oo, oo))
    assert e.subs(x, 5) == e
    assert e.subs(y, 5) == e


def test_subs6():
    a, b = symbols('a b')
    e = Integral(x*y, (x, f(x), f(y)))
    assert e.subs(x, 1) == Integral(x*y, (x, f(1), f(y)))
    assert e.subs(y, 1) == Integral(x, (x, f(x), f(1)))
    e = Integral(x*y, (x, f(x), f(y)), (y, f(x), f(y)))
    assert e.subs(x, 1) == Integral(x*y, (x, f(1), f(y)), (y, f(1), f(y)))
    assert e.subs(y, 1) == Integral(x*y, (x, f(x), f(y)), (y, f(x), f(1)))
    e = Integral(x*y, (x, f(x), f(a)), (y, f(x), f(a)))
    assert e.subs(a, 1) == Integral(x*y, (x, f(x), f(1)), (y, f(x), f(1)))


def test_subs7():
    e = Integral(x, (x, 1, y), (y, 1, 2))
    assert e.subs({x: 1, y: 2}) == e
    e = Integral(sin(x) + sin(y), (x, sin(x), sin(y)),
                                  (y, 1, 2))
    assert e.subs(sin(y), 1) == e
    assert e.subs(sin(x), 1) == Integral(sin(x) + sin(y), (x, 1, sin(y)),
                                         (y, 1, 2))


def test_integration_variable():
    raises(ValueError, lambda: Integral(exp(-x**2), 3))
    raises(ValueError, lambda: Integral(exp(-x**2), (3, -oo, oo)))


def test_expand_integral():
    assert Integral(cos(x**2)*(sin(x**2) + 1), (x, 0, 1)).expand() == \
        Integral(cos(x**2)*sin(x**2) + cos(x**2), (x, 0, 1))
    assert Integral(cos(x**2)*(sin(x**2) + 1), x).expand() == \
        Integral(cos(x**2)*sin(x**2) + cos(x**2), x)


def test_as_sum_midpoint1():
    e = Integral(sqrt(x**3 + 1), (x, 2, 10))
    assert e.as_sum(1, method="midpoint") == 8*sqrt(217)
    assert e.as_sum(2, method="midpoint") == 4*sqrt(65) + 12*sqrt(57)
    assert e.as_sum(3, method="midpoint") == 8*sqrt(217)/3 + \
        8*sqrt(3081)/27 + 8*sqrt(52809)/27
    assert e.as_sum(4, method="midpoint") == 2*sqrt(730) + \
        4*sqrt(7) + 4*sqrt(86) + 6*sqrt(14)
    assert abs(e.as_sum(4, method="midpoint").n() - e.n()) < 0.5

    e = Integral(sqrt(x**3 + y**3), (x, 2, 10), (y, 0, 10))
    raises(NotImplementedError, lambda: e.as_sum(4))


def test_as_sum_midpoint2():
    e = Integral((x + y)**2, (x, 0, 1))
    assert e.as_sum(1, method="midpoint").expand() == S(1)/4 + y + y**2
    assert e.as_sum(2, method="midpoint").expand() == S(5)/16 + y + y**2
    assert e.as_sum(3, method="midpoint").expand() == S(35)/108 + y + y**2
    assert e.as_sum(4, method="midpoint").expand() == S(21)/64 + y + y**2


def test_as_sum_left():
    e = Integral((x + y)**2, (x, 0, 1))
    assert e.as_sum(1, method="left").expand() == y**2
    assert e.as_sum(2, method="left").expand() == S(1)/8 + y/2 + y**2
    assert e.as_sum(3, method="left").expand() == S(5)/27 + 2*y/3 + y**2
    assert e.as_sum(4, method="left").expand() == S(7)/32 + 3*y/4 + y**2


def test_as_sum_right():
    e = Integral((x + y)**2, (x, 0, 1))
    assert e.as_sum(1, method="right").expand() == 1 + 2*y + y**2
    assert e.as_sum(2, method="right").expand() == S(5)/8 + 3*y/2 + y**2
    assert e.as_sum(3, method="right").expand() == S(14)/27 + 4*y/3 + y**2
    assert e.as_sum(4, method="right").expand() == S(15)/32 + 5*y/4 + y**2


def test_as_sum_raises():
    e = Integral((x + y)**2, (x, 0, 1))
    raises(ValueError, lambda: e.as_sum(-1))
    raises(ValueError, lambda: e.as_sum(0))
    raises(NotImplementedError, lambda: e.as_sum(oo))
    raises(NotImplementedError, lambda: e.as_sum(3, method='xxxx2'))


def test_nested_doit():
    e = Integral(Integral(x, x), x)
    f = Integral(x, x, x)
    assert e.doit() == f.doit()


def test_issue1566():
    # Allow only upper or lower limit evaluation
    e = Integral(x**2, (x, None, 1))
    f = Integral(x**2, (x, 1, None))
    assert e.doit() == Rational(1, 3)
    assert f.doit() == Rational(-1, 3)
    assert Integral(x*y, (x, None, y)).subs(y, t) == Integral(x*t, (x, None, t))
    assert Integral(x*y, (x, y, None)).subs(y, t) == Integral(x*t, (x, t, None))
    assert integrate(x**2, (x, None, 1)) == Rational(1, 3)
    assert integrate(x**2, (x, 1, None)) == Rational(-1, 3)
    assert integrate("x**2", ("x", "1", None)) == Rational(-1, 3)


def test_integral_reconstruct():
    e = Integral(x**2, (x, -1, 1))
    assert e == Integral(*e.args)


def test_doit():
    e = Integral(Integral(2*x), (x, 0, 1))
    assert e.doit() == Rational(1, 3)
    assert e.doit(deep=False) == Rational(1, 3)
    f = Function('f')
    # doesn't matter if the integral can't be performed
    assert Integral(f(x), (x, 1, 1)).doit() == 0
    # doesn't matter if the limits can't be evaluated
    assert Integral(0, (x, 1, Integral(f(x), x))).doit() == 0


def test_issue_1785():
    assert integrate(sqrt(x)*(1 + x)) == \
        Piecewise(
            (2*sqrt(x)*(x + 1)**2/5 - 2*sqrt(x)*(x + 1)/15 - 4*sqrt(x)/15,
            Abs(x + 1) > 1),
            (2*I*sqrt(-x)*(x + 1)**2/5 - 2*I*sqrt(-x)*(x + 1)/15 -
            4*I*sqrt(-x)/15, True))
    assert integrate(x**x*(1 + log(x))) == x**x


def test_is_number():
    from sympy.abc import x, y, z
    from sympy import cos, sin
    assert Integral(x).is_number is False
    assert Integral(1, x).is_number is False
    assert Integral(1, (x, 1)).is_number is True
    assert Integral(1, (x, 1, 2)).is_number is True
    assert Integral(1, (x, 1, y)).is_number is False
    assert Integral(x, y).is_number is False
    assert Integral(x, (y, 1, x)).is_number is False
    assert Integral(x, (y, 1, 2)).is_number is False
    assert Integral(x, (x, 1, 2)).is_number is True
    assert Integral(x, (y, 1, 1)).is_number is True
    assert Integral(x*y, (x, 1, 2), (y, 1, 3)).is_number is True
    assert Integral(x*y, (x, 1, 2), (y, 1, z)).is_number is False
    assert Integral(x, (x, 1)).is_number is True
    assert Integral(x, (x, 1, Integral(y, (y, 1, 2)))).is_number is True
    # it is possible to get a false negative if the integrand is
    # actually an unsimplified zero, but this is true of is_number in general.
    assert Integral(sin(x)**2 + cos(x)**2 - 1, x).is_number is False


def test_symbols():
    from sympy.abc import x, y, z
    assert Integral(0, x).free_symbols == set()
    assert Integral(x).free_symbols == set([x])
    assert Integral(x, (x, None, y)).free_symbols == set([y])
    assert Integral(x, (x, y, None)).free_symbols == set([y])
    assert Integral(x, (x, 1, y)).free_symbols == set([y])
    assert Integral(x, (x, y, 1)).free_symbols == set([y])
    assert Integral(x, (x, x, y)).free_symbols == set([x, y])
    assert Integral(x, x, y).free_symbols == set([x, y])
    assert Integral(x, (x, 1, 2)).free_symbols == set()
    assert Integral(x, (y, 1, 2)).free_symbols == set([x])
    assert Integral(x, (y, z, z)).free_symbols == set()
    assert Integral(x, (y, 1, 2), (y, None, None)).free_symbols == set([x, y])
    assert Integral(x, (y, 1, 2), (x, 1, y)).free_symbols == set([y])
    assert Integral(2, (y, 1, 2), (y, 1, x), (x, 1, 2)).free_symbols == set()
    assert Integral(2, (y, x, 2), (y, 1, x), (x, 1, 2)).free_symbols == set()
    assert Integral(2, (x, 1, 2), (y, x, 2), (y, 1, 2)).free_symbols == \
        set([x])


def test_is_zero():
    from sympy.abc import x, m, n
    assert Integral(0, (x, 1, x)).is_zero
    assert Integral(1, (x, 1, 1)).is_zero
    assert Integral(1, (x, 1, 2)).is_zero is False
    assert Integral(sin(m*x)*cos(n*x), (x, 0, 2*pi)).is_zero is None


def test_series():
    from sympy.abc import x
    i = Integral(cos(x))
    e = i.lseries(x)
    assert i.nseries(x, n=8).removeO() == Add(*[e.next() for j in range(4)])


def test_issue_1304():
    z = Symbol('z', positive=True)
    assert integrate(sqrt(x**2 + z**2), x) == \
        z**2*asinh(x/z)/2 + x*sqrt(x**2 + z**2)/2
    assert integrate(sqrt(x**2 - z**2), x) == \
        -z**2*acosh(x/z)/2 + x*sqrt(x**2 - z**2)/2


@XFAIL
def test_issue_1304_2():
    assert integrate(sqrt(-x**2 - 4), x) == \
        -2*atan(x/sqrt(-4 - x**2)) + x*sqrt(-4 - x**2)/2


def test_issue_1001():
    R = Symbol('R', positive=True)
    assert integrate(sqrt(R**2 - x**2), (x, 0, R)) == pi*R**2/4


def test_issue2068():
    from sympy.abc import w, x, y, z
    f = Function('f')
    assert Integral(Integral(f(x), x), x) == Integral(f(x), x, x)
    assert Integral(f(x)).args == (f(x), Tuple(x))
    assert Integral(Integral(f(x))).args == (f(x), Tuple(x), Tuple(x))
    assert Integral(Integral(f(x)), y).args == (f(x), Tuple(x), Tuple(y))
    assert Integral(Integral(f(x), z), y).args == (f(x), Tuple(z), Tuple(y))
    assert Integral(Integral(Integral(f(x), x), y), z).args == \
        (f(x), Tuple(x), Tuple(y), Tuple(z))
    assert integrate(Integral(f(x), x), x) == Integral(f(x), x, x)
    assert integrate(Integral(f(x), y), x) == Integral(y*f(x), x)
    assert integrate(Integral(f(x), x), y) == Integral(y*f(x), x)
    assert integrate(Integral(2, x), x) == x**2
    assert integrate(Integral(2, x), y) == 2*x*y
    # don't re-order given limits
    assert Integral(1, x, y).args != Integral(1, y, x).args
    # do as many as possibble
    assert Integral(f(x), y, x, y, x).doit() == Integral(y**2*f(x)/2, x, x)
    assert Integral(f(x), (x, 1, 2), (w, 1, x), (z, 1, y)).doit() == \
        Integral(-f(x) + y*f(x), (x, 1, 2), (w, 1, x))


def test_issue_1791():
    z = Symbol('z', positive=True)
    assert integrate(exp(-log(x)**2), x) == \
        sqrt(pi)*erf(-S(1)/2 + log(x))*exp(S(1)/4)/2
    assert integrate(exp(log(x)**2), x) == \
        -I*sqrt(pi)*exp(-S(1)/4)*erf(I*log(x) + I/2)/2
    assert integrate(exp(-z*log(x)**2), x) == sqrt(pi)*erf(sqrt(z)*log(x)
        - 1/(2*sqrt(z)))*exp(S(1)/(4*z))/(2*sqrt(z))


def test_issue_1277():
    assert simplify(integrate(n*(x**(1/n) - 1), (x, 0, S.Half)) -
                (n**2 - 2**(1/n)*n**2 - n*2**(1/n))/(2**(1 + 1/n) + n*2**(1 + 1/n))) == 0


@slow
def test_issue_1418():
    assert integrate((sqrt(x) - x**3)/x**Rational(1, 3), x) == \
        6*x**Rational(7, 6)/7 - 3*x**Rational(11, 3)/11


def test_issue_1100():
    ypos = Symbol('y', positive=True)
    assert integrate(exp(-I*2*pi*ypos*x)*x, (x, -oo, oo)) == \
        Integral(exp(-I*2*pi*ypos*x)*x, (x, -oo, oo))


def test_issue_841():
    a, b, c, d = symbols('a:d', positive=True, bounded=True)
    assert integrate(exp(-x**2 + I*c*x), x) == \
        sqrt(pi)*erf(x - I*c/2)*exp(-c**S(2)/4)/2
    assert integrate(exp(a*x**2 + b*x + c), x) == I*sqrt(pi)*erf(-I*x*sqrt(a)
        - I*b/(2*sqrt(a)))*exp(c)*exp(-b**2/(4*a))/(2*sqrt(a))


def test_issue_2314():
    # Note that this is not the same as testing ratint() becuase integrate()
    # pulls out the coefficient.
    assert integrate(-a/(a**2 + x**2), x) == I*log(-I*a + x)/2 - I*log(I*a + x)/2


def test_issue_1793a():
    A, z, c = symbols('A z c')
    P1 = -A*exp(-z)
    P2 = -A/(c*t)*(sin(x)**2 + cos(y)**2)

    h1 = -sin(x)**2 - cos(y)**2
    h2 = -sin(x)**2 + sin(y)**2 - 1

    # there is still some non-deterministic behavior in integrate
    # or trigsimp which permits one of the following
    assert integrate(c*(P2 - P1), t) in [
        c*(-A*(-h1)*log(c*t)/c + A*t*exp(-z)),
        c*(-A*(-h2)*log(c*t)/c + A*t*exp(-z)),
        c*( A* h1 *log(c*t)/c + A*t*exp(-z)),
        c*( A* h2 *log(c*t)/c + A*t*exp(-z)),
        (A*c*t - A*(-h1)*log(t)*exp(z))*exp(-z),
        (A*c*t - A*(-h2)*log(t)*exp(z))*exp(-z),
    ]

def test_issue_1793b():
    # Issues relating to issue 1497 are making the actual result of this hard
    # to test.  The answer should be something like
    #
    # (-sin(y) + sqrt(-72 + 48*cos(y) - 8*cos(y)**2)/2)*log(x + sqrt(-72 +
    # 48*cos(y) - 8*cos(y)**2)/(2*(3 - cos(y)))) + (-sin(y) - sqrt(-72 +
    # 48*cos(y) - 8*cos(y)**2)/2)*log(x - sqrt(-72 + 48*cos(y) -
    # 8*cos(y)**2)/(2*(3 - cos(y)))) + x**2*sin(y)/2 + 2*x*cos(y)

    expr = (sin(y)*x**3 + 2*cos(y)*x**2 + 12)/(x**2 + 2)
    assert trigsimp(factor(integrate(expr, x).diff(x) - expr)) == 0


def test_issue_2079():
    assert integrate(sin(x)*f(y, z), (x, 0, pi), (y, 0, pi), (z, 0, pi)) == \
        Integral(2*f(y, z), (y, 0, pi), (z, 0, pi))


def test_integrate_series():
    f = sin(x).series(x, 0, 10)
    g = x**2/2 - x**4/24 + x**6/720 - x**8/40320 + x**10/3628800 + O(x**11)

    assert integrate(f, x) == g
    assert diff(integrate(f, x), x) == f

    assert integrate(O(x**5), x) == O(x**6)


def test_atom_bug():
    from sympy import meijerg
    from sympy.integrals.heurisch import heurisch
    assert heurisch(meijerg([], [], [1], [], x), x) is None


def test_limit_bug():
    assert integrate(sin(x*y*z), (x, 0, pi), (y, 0, pi)) == \
        -((-log(pi*z) + log(pi**2*z**2)/2 + Ci(pi**2*z))/z) + \
        log(z**2)/(2*z) + EulerGamma/z + 2*log(pi)/z

def test_issue_1604():
    g = Function('g')
    assert integrate(exp(x)*g(x), x).has(Integral)

def test_issue_1888():
    f = Function('f')
    assert integrate(f(x).diff(x)**2, x).has(Integral)

# The following tests work using meijerint.

def test_issue459():
    from sympy import Si
    assert integrate(cos(x*y), (x, -pi/2, pi/2), (y, 0, pi)) == 2*Si(pi**2/2)

def test_issue841():
    from sympy import expand_mul
    from sympy.abc import k
    assert expand_mul(integrate(exp(-x**2)*exp(I*k*x), (x, -oo, oo))) == \
        sqrt(pi)*exp(-k**2/4)
    a, d = symbols('a d', positive=True)
    assert expand_mul(integrate(exp(-a*x**2 + 2*d*x), (x, -oo, oo))) == \
        sqrt(pi)*exp(d**2/a)/sqrt(a)

def test_issue1304():
    assert integrate(1/(x**2 + y**2)**S('3/2'), x) == \
        1/(y**2*sqrt(1 + y**2/x**2))

def test_issue_1323():
    assert integrate(1/sqrt(16 + 4*x**2), x) == asinh(x/2) / 2

def test_issue1394():
    from sympy import simplify
    assert simplify(integrate(x*sqrt(1 + 2*x), x)) == \
        sqrt(2*x + 1)*(6*x**2 + x - 1)/15

def test_issue1638():
    assert integrate(sin(x)/x, (x, -oo, oo)) == pi
    assert integrate(sin(x)/x, (x, 0, oo)) == pi/2

def test_issue1893():
    from sympy import simplify, expand_func, polygamma, gamma
    a = Symbol('a', positive=True)
    assert simplify(expand_func(integrate(exp(-x)*log(x)*x**a, (x, 0, oo)))) == \
        (a*polygamma(0, a) + 1)*gamma(a)


def test_issue1388():
    from sympy import lowergamma, simplify
    assert simplify(integrate(exp(-x)*x**y, x)) == lowergamma(y + 1, x)


@XFAIL
def test_issue_1116():
    x = Symbol("x")
    assert integrate(1/(x**2), (x, -1, 1)) == oo


def test_issue_1301():
    assert integrate((x**n)*log(x), x) == \
        n*x*x**n*log(x)/(n**2 + 2*n + 1) + x*x**n*log(x)/(n**2 + 2*n + 1) - \
        x*x**n/(n**2 + 2*n + 1)


def test_issue_3154():
    # Note: this used to raise NotImplementedError
    assert integrate((sqrt(1 - x) + sqrt(1 + x))**2/x, x, meijerg=True) == \
        Integral((sqrt(-x + 1) + sqrt(x + 1))**2/x, x)

def test_issue1054():
    assert integrate(1/(1+x+y+z), (x, 0, 1), (y, 0, 1), (z, 0, 1)) in \
        [6*log(2) + 8*log(4) - 27*log(3)/2, 22*log(2) - 27*log(3)/2,
         -12*log(3) - 3*log(6)/2 + 47*log(2)/2]

def test_issue_1227():
    R, b, h = symbols('R b h')
    # It doesn't matter if we can do the integral.  Just make sure the result
    # doesn't contain nan.  This is really a test against _eval_interval.
    assert not integrate(((h*(x-R+b))/b)*sqrt(R**2-x**2), (x, R-b, R)).has(nan)

def test_powers():
    assert integrate(2**x + 3**x, x) == 2**x/log(2) + 3**x/log(3)

def test_risch_option():
    # risch=True only allowed on indefinite integrals
    raises(ValueError, lambda: integrate(1/log(x), (x, 0, oo), risch=True))
    assert integrate(exp(-x**2), x, risch=True) == NonElementaryIntegral(exp(-x**2), x)
    assert integrate(log(1/x)*y, x, y, risch=True) == y**2*(x*log(1/x)/2 + x/2)
    assert integrate(erf(x), x, risch=True) == Integral(erf(x), x)
    # TODO: How to test risch=False?<|MERGE_RESOLUTION|>--- conflicted
+++ resolved
@@ -6,14 +6,9 @@
     sstr, Sum, Symbol, symbols, sympify, terms_gcd, transpose, trigsimp,
     Tuple, nan,
 )
-<<<<<<< HEAD
 from sympy.integrals.risch import NonElementaryIntegral
 from sympy.utilities.pytest import XFAIL, raises, slow
-from sympy.physics.units import m, s
-=======
-from sympy.utilities.pytest import XFAIL, raises
 from sympy.physics import units
->>>>>>> 72a7b9ba
 
 x, y, a, t, x_1, x_2, z = symbols('x y a t x_1 x_2 z')
 n = Symbol('n', integer=True)
