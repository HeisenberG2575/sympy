--- conflicted
+++ resolved
@@ -6974,8 +6974,4 @@
 #This import is written at the bottom to avoid circular imports.
 from .single import (NthAlgebraic, Factorable, FirstLinear, AlmostLinear,
         Bernoulli, SingleODEProblem, SingleODESolver, RiccatiSpecial,
-<<<<<<< HEAD
-        SecondNonlinearAutonomousConserved, RationalRiccati)
-=======
-        SecondNonlinearAutonomousConserved, FirstExact)
->>>>>>> a4327423
+        SecondNonlinearAutonomousConserved, FirstExact, RationalRiccati)