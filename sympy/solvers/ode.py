--- conflicted
+++ resolved
@@ -3765,17 +3765,6 @@
 
 def infinitesimals(eq, func=None, order=None, hint='default', **kwargs):
     r"""
-<<<<<<< HEAD
-    The functions `\xi` and `\eta`, are called the infinitesimals which help
-    in the process of finding a new co-ordinate system, in which a
-    differential equation can be simplified. They are tangents to the
-    coordinate curves, in which the differential equation is simplified.
-
-    Consider the transformation `(x, y) \to (X, Y)` such that `X` and `Y` are
-    `f(x, y, \lambda)` and `g(x, y, \lambda)` and such that the differential
-    equation remains invariant. `\xi` and `\eta` are the tangents to the
-    transformed coordinates `X` and `Y`, when `\lambda` is the identity.
-=======
     The infinitesimal functions of an ordinary differential equation, `\xi(x,y)`
     and `\eta(x,y)`, are the infinitesimals of the Lie group of point transformations
     for which the differential equation is invariant. So, the ODE `y'=f(x,y)`
@@ -3785,7 +3774,7 @@
     becomes the translation group, `r^*=r` and `s^*=s+\varepsilon`.
     They are tangents to the coordinate curves of the new system.
 
-    Consider the transformation `(x, y)` --> `(X, Y)` such that the
+    Consider the transformation `(x, y) \to (X, Y)` such that the
     differential equation remains invariant. `\xi` and `\eta` are the tangents to
     the transformed coordinates `X` and `Y`, at `\varepsilon=0`.
 
@@ -3793,8 +3782,6 @@
                 }\right)|_{\varepsilon=0} = \xi,
               \left(\frac{\partial Y(x,y;\varepsilon)}{\partial\varepsilon
                 }\right)|_{\varepsilon=0} = \eta,
-
->>>>>>> b85c7276
 
     The infinitesimals can be found by solving the following PDE:
 
@@ -3815,14 +3802,6 @@
         i(x, y)) - xi(x, y)*--(h(x, y)) + --(eta(x, y)) = 0
                             dx            dx
 
-<<<<<<< HEAD
-    Once the infinitesimals are found, the following partial differential
-    equations would help us find the transformed coordinates `(X, Y)`:
-
-    1. ``X.diff(x)*xi + X.diff(y)*eta = 0``
-    2. ``Y.diff(x)*xi + Y.diff(y)*eta = 1``
-
-=======
     Solving the above mentioned PDE is not trivial, and can be solved only by
     making intelligent assumptions for `\xi` and `\eta` (heuristics). Once an
     infinitesimal is found, the attempt to find more heuristics stops. This is done to
@@ -3830,7 +3809,6 @@
     infinitesimals is needed, ``hint`` should be flagged as ``all``, which gives
     the complete list of infinitesimals. If the infinitesimals for a particular
     heuristic needs to be found, it can be passed as a flag to ``hint``.
->>>>>>> b85c7276
 
     Examples
     ========
