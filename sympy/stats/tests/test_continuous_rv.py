--- conflicted
+++ resolved
@@ -1,10 +1,6 @@
 from sympy import (Symbol, Abs, exp, S, N, pi, simplify, Interval, erf, erfc, Ne,
                    Eq, log, lowergamma, uppergamma, Sum, symbols, sqrt, And, gamma, beta,
-<<<<<<< HEAD
-                   Piecewise, Integral, sin, cos, besseli, factorial, binomial,
-=======
                    Piecewise, Integral, sin, cos, atan, besseli, factorial, binomial,
->>>>>>> a53b98b8
                    floor, expand_func, Rational, I, re, im, lambdify, hyper, diff, Or, Mul)
 from sympy.core.compatibility import range
 from sympy.external import import_module
@@ -260,9 +256,6 @@
     gamma = Symbol("gamma", positive=False)
     raises(ValueError, lambda: Cauchy('x', x0, gamma))
 
-    gamma = Symbol("gamma", positive=False)
-    raises(ValueError, lambda: Cauchy('x', x0, gamma))
-
 
 def test_chi():
     k = Symbol("k", integer=True)
