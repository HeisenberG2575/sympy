# -*- coding: utf-8 -*-
#
# SymPy documentation build configuration file, created by
# sphinx-quickstart.py on Sat Mar 22 19:34:32 2008.
#
# This file is execfile()d with the current directory set to its containing dir.
#
# The contents of this file are pickled, so don't put values in the namespace
# that aren't pickleable (module imports are okay, they're removed automatically).
#
# All configuration values have a default value; values that are commented out
# serve to show the default value.

import sys
import inspect
import os
import subprocess
import sympy

# If your extensions are in another directory, add it here.
sys.path = ['ext'] + sys.path

# General configuration
# ---------------------

# Add any Sphinx extension module names here, as strings. They can be extensions
# coming with Sphinx (named 'sphinx.addons.*') or your custom ones.
<<<<<<< HEAD
extensions = ['sphinx.ext.autodoc', 'sphinx.ext.viewcode', 'math_dollar',
=======
extensions = ['sphinx.ext.autodoc', 'sphinx.ext.linkcode',
>>>>>>> c614f154
              'sphinx.ext.mathjax', 'numpydoc', 'sympylive',
              'sphinx.ext.graphviz', 'matplotlib.sphinxext.plot_directive']

# Use this to use pngmath instead
#extensions = ['sphinx.ext.autodoc', 'sphinx.ext.viewcode', 'sphinx.ext.pngmath', ]

# To stop docstrings inheritance.
autodoc_inherit_docstrings = False

# MathJax file, which is free to use.  See https://www.mathjax.org/#gettingstarted
# As explained in the link using latest.js will get the latest version even
# though it says 2.7.5.
mathjax_path = 'https://cdnjs.cloudflare.com/ajax/libs/mathjax/2.7.5/latest.js?config=TeX-AMS_HTML-full'

# Add any paths that contain templates here, relative to this directory.
templates_path = ['_templates']

# The suffix of source filenames.
source_suffix = '.rst'

# The master toctree document.
master_doc = 'index'

suppress_warnings = ['ref.citation', 'ref.footnote']

# General substitutions.
project = 'SymPy'
copyright = '2019 SymPy Development Team'

# The default replacements for |version| and |release|, also used in various
# other places throughout the built documents.
#
# The short X.Y version.
version = sympy.__version__
# The full version, including alpha/beta/rc tags.
release = version

# There are two options for replacing |today|: either, you set today to some
# non-false value, then it is used:
#today = ''
# Else, today_fmt is used as the format for a strftime call.
today_fmt = '%B %d, %Y'

# List of documents that shouldn't be included in the build.
#unused_docs = []

# If true, '()' will be appended to :func: etc. cross-reference text.
#add_function_parentheses = True

# If true, the current module name will be prepended to all description
# unit titles (such as .. function::).
#add_module_names = True

# If true, sectionauthor and moduleauthor directives will be shown in the
# output. They are ignored by default.
#show_authors = False

# The name of the Pygments (syntax highlighting) style to use.
pygments_style = 'sphinx'

# Don't show the source code hyperlinks when using matplotlib plot directive.
plot_html_show_source_link = False

# Options for HTML output
# -----------------------

# The style sheet to use for HTML and HTML Help pages. A file of that name
# must exist either in Sphinx' static/ path, or in one of the custom paths
# given in html_static_path.
html_style = 'default.css'

# Add any paths that contain custom static files (such as style sheets) here,
# relative to this directory. They are copied after the builtin static files,
# so a file named "default.css" will overwrite the builtin "default.css".
html_static_path = ['_static']

# If not '', a 'Last updated on:' timestamp is inserted at every page bottom,
# using the given strftime format.
html_last_updated_fmt = '%b %d, %Y'

html_theme = 'classic'

html_logo = '_static/sympylogo.png'
html_favicon = '../_build/logo/sympy-notailtext-favicon.ico'
# See http://www.sphinx-doc.org/en/master/theming.html#builtin-themes


# If true, SmartyPants will be used to convert quotes and dashes to
# typographically correct entities.
#html_use_smartypants = True

# Content template for the index page.
#html_index = ''

# Custom sidebar templates, maps document names to template names.
#html_sidebars = {}

# Additional templates that should be rendered to pages, maps page names to
# template names.
#html_additional_pages = {}

# If false, no module index is generated.
#html_use_modindex = True
html_domain_indices = ['py-modindex']

# If true, the reST sources are included in the HTML build as _sources/<name>.
#html_copy_source = True

# Output file base name for HTML help builder.
htmlhelp_basename = 'SymPydoc'


# Options for LaTeX output
# ------------------------

# The paper size ('letter' or 'a4').
#latex_paper_size = 'letter'

# The font size ('10pt', '11pt' or '12pt').
#latex_font_size = '10pt'

# Grouping the document tree into LaTeX files. List of tuples
# (source start file, target name, title, author, document class [howto/manual], toctree_only).
# toctree_only is set to True so that the start file document itself is not included in the
# output, only the documents referenced by it via TOC trees.  The extra stuff in the master
# document is intended to show up in the HTML, but doesn't really belong in the LaTeX output.
latex_documents = [('index', 'sympy-%s.tex' % release, 'SymPy Documentation',
                    'SymPy Development Team', 'manual', True)]

# Additional stuff for the LaTeX preamble.
# Tweaked to work with XeTeX.
latex_elements = {
    'babel':     '',
    'fontenc': r'''
\usepackage{bm}
\usepackage{amssymb}
\usepackage{fontspec}
\usepackage[english]{babel}
\defaultfontfeatures{Mapping=tex-text}
\setmainfont{DejaVu Serif}
\setsansfont{DejaVu Sans}
\setmonofont{DejaVu Sans Mono}
''',
    'fontpkg':   '',
    'inputenc':  '',
    'utf8extra': '',
    'preamble':  r'''
% redefine \LaTeX to be usable in math mode
\expandafter\def\expandafter\LaTeX\expandafter{\expandafter\text\expandafter{\LaTeX}}
'''
}

# SymPy logo on title page
html_logo = '_static/sympylogo.png'
latex_logo = '_static/sympylogo_big.png'

# Documents to append as an appendix to all manuals.
#latex_appendices = []

# Show page numbers next to internal references
latex_show_pagerefs = True

# We use False otherwise the module index gets generated twice.
latex_use_modindex = False

default_role = 'math'
pngmath_divpng_args = ['-gamma 1.5', '-D 110']
# Note, this is ignored by the mathjax extension
# Any \newcommand should be defined in the file
pngmath_latex_preamble = '\\usepackage{amsmath}\n' \
    '\\usepackage{bm}\n' \
    '\\usepackage{amsfonts}\n' \
    '\\usepackage{amssymb}\n' \
    '\\setlength{\\parindent}{0pt}\n'

texinfo_documents = [
    (master_doc, 'sympy', 'SymPy Documentation', 'SymPy Development Team',
   'SymPy', 'Computer algebra system (CAS) in Python', 'Programming', 1),
]

# Use svg for graphviz
graphviz_output_format = 'svg'


# Requried for linkcode extension.
# Get commit hash from the external file.
commit_hash_filepath = '../commit_hash.txt'
commit_hash = None
if os.path.isfile(commit_hash_filepath):
    with open(commit_hash_filepath, 'r') as f:
        commit_hash = f.readline()

# Get commit hash from the external file.
if not commit_hash:
    try:
        commit_hash = subprocess.check_output(['git', 'rev-parse', 'HEAD'])
        commit_hash = commit_hash.decode('ascii')
        commit_hash = commit_hash.rstrip()
    except:
        import warnings
        warnings.warn(
            "Failed to get the git commit hash as the command " \
            "'git rev-parse HEAD' is not working. The commit hash will be " \
            "assumed as the SymPy master, but the lines may be misleading " \
            "or nonexistent as it is not the correct branch the doc is " \
            "built with. Check your installation of 'git' if you want to " \
            "resolve this warning.")
        commit_hash = 'master'

fork = 'sympy'
blobpath = \
    "https://github.com/{}/sympy/blob/{}/sympy/".format(fork, commit_hash)


def linkcode_resolve(domain, info):
    """Determine the URL corresponding to Python object."""
    if domain != 'py':
        return

    modname = info['module']
    fullname = info['fullname']

    submod = sys.modules.get(modname)
    if submod is None:
        return

    obj = submod
    for part in fullname.split('.'):
        try:
            obj = getattr(obj, part)
        except Exception:
            return

    # strip decorators, which would resolve to the source of the decorator
    # possibly an upstream bug in getsourcefile, bpo-1764286
    try:
        unwrap = inspect.unwrap
    except AttributeError:
        pass
    else:
        obj = unwrap(obj)

    try:
        fn = inspect.getsourcefile(obj)
    except Exception:
        fn = None
    if not fn:
        return

    try:
        source, lineno = inspect.getsourcelines(obj)
    except Exception:
        lineno = None

    if lineno:
        linespec = "#L%d-L%d" % (lineno, lineno + len(source) - 1)
    else:
        linespec = ""

    fn = os.path.relpath(fn, start=os.path.dirname(sympy.__file__))
    return blobpath + fn + linespec<|MERGE_RESOLUTION|>--- conflicted
+++ resolved
@@ -25,11 +25,7 @@
 
 # Add any Sphinx extension module names here, as strings. They can be extensions
 # coming with Sphinx (named 'sphinx.addons.*') or your custom ones.
-<<<<<<< HEAD
-extensions = ['sphinx.ext.autodoc', 'sphinx.ext.viewcode', 'math_dollar',
-=======
-extensions = ['sphinx.ext.autodoc', 'sphinx.ext.linkcode',
->>>>>>> c614f154
+extensions = ['sphinx.ext.autodoc', 'sphinx.ext.linkcode', 'math_dollar',
               'sphinx.ext.mathjax', 'numpydoc', 'sympylive',
               'sphinx.ext.graphviz', 'matplotlib.sphinxext.plot_directive']
 
